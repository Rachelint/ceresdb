--- conflicted
+++ resolved
@@ -23,16 +23,11 @@
 use snafu::{ensure, OptionExt};
 
 use crate::sst::{
-<<<<<<< HEAD
-    meta_data::{DecodeCustomMetaData, KvMetaDataNotFound, ParquetMetaDataRef, Result},
-    metrics::{SST_META_CACHE_HIT_COUNT, SST_META_CACHE_MISS_COUNT},
-=======
     meta_data::{
         metadata_reader::parse_metadata, KvMetaDataNotFound, KvMetaVersionEmpty,
         ParquetMetaDataRef, Result,
     },
     metrics::{META_DATA_CACHE_HIT_COUNTER, META_DATA_CACHE_MISS_COUNTER},
->>>>>>> bd8c9708
     parquet::encoding,
 };
 
@@ -148,15 +143,9 @@
     pub fn get(&self, key: &str) -> Option<MetaData> {
         let v = self.cache.write().unwrap().get(key).cloned();
         if v.is_some() {
-<<<<<<< HEAD
-            SST_META_CACHE_HIT_COUNT.inc()
-        } else {
-            SST_META_CACHE_MISS_COUNT.inc()
-=======
             META_DATA_CACHE_HIT_COUNTER.inc()
         } else {
             META_DATA_CACHE_MISS_COUNTER.inc()
->>>>>>> bd8c9708
         }
 
         v
