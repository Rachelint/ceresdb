// Copyright 2023 The CeresDB Authors
//
// Licensed under the Apache License, Version 2.0 (the "License");
// you may not use this file except in compliance with the License.
// You may obtain a copy of the License at
//
//     http://www.apache.org/licenses/LICENSE-2.0
//
// Unless required by applicable law or agreed to in writing, software
// distributed under the License is distributed on an "AS IS" BASIS,
// WITHOUT WARRANTIES OR CONDITIONS OF ANY KIND, either express or implied.
// See the License for the specific language governing permissions and
// limitations under the License.

//! Setup the analytic engine

use std::{num::NonZeroUsize, path::Path, pin::Pin, sync::Arc};

use async_trait::async_trait;
use futures::Future;
use macros::define_result;
use message_queue::kafka::kafka_impl::KafkaImpl;
use object_store::{
    aliyun,
    config::{ObjectStoreOptions, StorageOptions},
    disk_cache::DiskCacheStore,
    mem_cache::{MemCache, MemCacheStore},
    metrics::StoreWithMetrics,
    obkv,
    prefix::StoreWithPrefix,
    s3, LocalFileSystem, ObjectStoreRef,
};
use size_ext::ReadableSize;
use snafu::{Backtrace, ResultExt, Snafu};
use table_engine::engine::{EngineRuntimes, TableEngineRef};
use table_kv::{memory::MemoryImpl, obkv::ObkvImpl, TableKv};
use wal::{
    manager::{self, WalManagerRef},
    message_queue_impl::wal::MessageQueueImpl,
    rocks_impl::manager::Builder as RocksWalBuilder,
    table_kv_impl::{wal::WalNamespaceImpl, WalRuntimes},
};

use crate::{
    context::OpenContext,
    engine::TableEngineImpl,
    instance::{open::ManifestStorages, Instance, InstanceRef},
    sst::{
        factory::{
            FactoryImpl, FactoryRef, ObjectStorePicker, ObjectStorePickerRef, ReadFrequency,
        },
        meta_data::cache::{MetaCache, MetaCacheRef},
        parquet::row_group_cache::RowGroupCache,
    },
    Config, ObkvWalConfig, WalStorageConfig,
};

#[derive(Debug, Snafu)]
pub enum Error {
    #[snafu(display("Failed to open engine instance, err:{}", source))]
    OpenInstance {
        source: crate::instance::engine::Error,
    },

    #[snafu(display("Failed to open wal, err:{}", source))]
    OpenWal { source: manager::error::Error },

    #[snafu(display(
        "Failed to open with the invalid config, msg:{}.\nBacktrace:\n{}",
        msg,
        backtrace
    ))]
    InvalidWalConfig { msg: String, backtrace: Backtrace },

    #[snafu(display("Failed to open wal for manifest, err:{}", source))]
    OpenManifestWal { source: manager::error::Error },

    #[snafu(display("Failed to open manifest, err:{}", source))]
    OpenManifest {
        source: crate::manifest::details::Error,
    },

    #[snafu(display("Failed to open obkv, err:{}", source))]
    OpenObkv { source: table_kv::obkv::Error },

    #[snafu(display("Failed to execute in runtime, err:{}", source))]
    RuntimeExec { source: runtime::Error },

    #[snafu(display("Failed to open object store, err:{}", source))]
    OpenObjectStore {
        source: object_store::ObjectStoreError,
    },

    #[snafu(display("Failed to create dir for {}, err:{}", path, source))]
    CreateDir {
        path: String,
        source: std::io::Error,
    },

    #[snafu(display("Failed to open kafka, err:{}", source))]
    OpenKafka {
        source: message_queue::kafka::kafka_impl::Error,
    },

    #[snafu(display("Failed to create mem cache, err:{}", source))]
    OpenMemCache {
        source: object_store::mem_cache::Error,
    },
}

define_result!(Error);

const WAL_DIR_NAME: &str = "wal";
const MANIFEST_DIR_NAME: &str = "manifest";
const STORE_DIR_NAME: &str = "store";
const DISK_CACHE_DIR_NAME: &str = "sst_cache";

/// Builder for [TableEngine].
///
/// [TableEngine]: table_engine::engine::TableEngine
#[derive(Clone)]
pub struct EngineBuilder<'a> {
    pub config: &'a Config,
    pub engine_runtimes: Arc<EngineRuntimes>,
    pub opened_wals: OpenedWals,
}

impl<'a> EngineBuilder<'a> {
    pub async fn build(self) -> Result<TableEngineRef> {
        let opened_storages =
            open_storage(self.config.storage.clone(), self.engine_runtimes.clone()).await?;
        let manifest_storages = ManifestStorages {
            wal_manager: self.opened_wals.manifest_wal.clone(),
            oss_storage: opened_storages.default_store().clone(),
        };

        let instance = open_instance(
            self.config.clone(),
            self.engine_runtimes,
            self.opened_wals.data_wal,
            manifest_storages,
            Arc::new(opened_storages),
        )
        .await?;
        Ok(Arc::new(TableEngineImpl::new(instance)))
    }
}

#[derive(Debug, Clone)]
pub struct OpenedWals {
    pub data_wal: WalManagerRef,
    pub manifest_wal: WalManagerRef,
}

/// Analytic engine builder.
#[async_trait]
pub trait WalsOpener: Send + Sync + Default {
    async fn open_wals(
        &self,
        config: &WalStorageConfig,
        engine_runtimes: Arc<EngineRuntimes>,
    ) -> Result<OpenedWals>;
}

/// [RocksEngine] builder.
#[derive(Default)]
pub struct RocksDBWalsOpener;

#[async_trait]
impl WalsOpener for RocksDBWalsOpener {
    async fn open_wals(
        &self,
        config: &WalStorageConfig,
        engine_runtimes: Arc<EngineRuntimes>,
    ) -> Result<OpenedWals> {
        let rocksdb_wal_config = match &config {
            WalStorageConfig::RocksDB(config) => config.clone(),
            _ => {
                return InvalidWalConfig {
                    msg: format!(
                        "invalid wal storage config while opening rocksDB wal, config:{config:?}"
                    ),
                }
                .fail();
            }
        };

        let write_runtime = engine_runtimes.write_runtime.clone();
        let data_path = Path::new(&rocksdb_wal_config.data_dir);
        let wal_path = data_path.join(WAL_DIR_NAME);
        let data_wal = RocksWalBuilder::new(wal_path, write_runtime.clone())
            .max_subcompactions(rocksdb_wal_config.data_namespace.max_subcompactions)
            .max_background_jobs(rocksdb_wal_config.data_namespace.max_background_jobs)
            .enable_statistics(rocksdb_wal_config.data_namespace.enable_statistics)
            .write_buffer_size(rocksdb_wal_config.data_namespace.write_buffer_size.0)
            .max_write_buffer_number(rocksdb_wal_config.data_namespace.max_write_buffer_number)
            .level_zero_file_num_compaction_trigger(
                rocksdb_wal_config
                    .data_namespace
                    .level_zero_file_num_compaction_trigger,
            )
            .level_zero_slowdown_writes_trigger(
                rocksdb_wal_config
                    .data_namespace
                    .level_zero_slowdown_writes_trigger,
            )
            .level_zero_stop_writes_trigger(
                rocksdb_wal_config
                    .data_namespace
                    .level_zero_stop_writes_trigger,
            )
            .fifo_compaction_max_table_files_size(
                rocksdb_wal_config
                    .data_namespace
                    .fifo_compaction_max_table_files_size
                    .0,
            )
            .build()
            .context(OpenWal)?;

        let manifest_path = data_path.join(MANIFEST_DIR_NAME);
        let manifest_wal = RocksWalBuilder::new(manifest_path, write_runtime)
            .max_subcompactions(rocksdb_wal_config.meta_namespace.max_subcompactions)
            .max_background_jobs(rocksdb_wal_config.meta_namespace.max_background_jobs)
            .enable_statistics(rocksdb_wal_config.meta_namespace.enable_statistics)
            .write_buffer_size(rocksdb_wal_config.meta_namespace.write_buffer_size.0)
            .max_write_buffer_number(rocksdb_wal_config.meta_namespace.max_write_buffer_number)
            .level_zero_file_num_compaction_trigger(
                rocksdb_wal_config
                    .meta_namespace
                    .level_zero_file_num_compaction_trigger,
            )
            .level_zero_slowdown_writes_trigger(
                rocksdb_wal_config
                    .meta_namespace
                    .level_zero_slowdown_writes_trigger,
            )
            .level_zero_stop_writes_trigger(
                rocksdb_wal_config
                    .meta_namespace
                    .level_zero_stop_writes_trigger,
            )
            .fifo_compaction_max_table_files_size(
                rocksdb_wal_config
                    .meta_namespace
                    .fifo_compaction_max_table_files_size
                    .0,
            )
            .build()
            .context(OpenManifestWal)?;
        let opened_wals = OpenedWals {
            data_wal: Arc::new(data_wal),
            manifest_wal: Arc::new(manifest_wal),
        };
        Ok(opened_wals)
    }
}

/// [ReplicatedEngine] builder.
#[derive(Default)]
pub struct ObkvWalsOpener;

#[async_trait]
impl WalsOpener for ObkvWalsOpener {
    async fn open_wals(
        &self,
        config: &WalStorageConfig,
        engine_runtimes: Arc<EngineRuntimes>,
    ) -> Result<OpenedWals> {
        let obkv_wal_config = match config {
            WalStorageConfig::Obkv(config) => config.clone(),
            _ => {
                return InvalidWalConfig {
                    msg: format!(
                        "invalid wal storage config while opening obkv wal, config:{config:?}"
                    ),
                }
                .fail();
            }
        };

        // Notice the creation of obkv client may block current thread.
        let obkv_config = obkv_wal_config.obkv.clone();
        let obkv = engine_runtimes
            .write_runtime
            .spawn_blocking(move || ObkvImpl::new(obkv_config).context(OpenObkv))
            .await
            .context(RuntimeExec)??;

        open_wal_and_manifest_with_table_kv(*obkv_wal_config, engine_runtimes, obkv).await
    }
}

/// [MemWalEngine] builder.
///
/// All engine built by this builder share same [MemoryImpl] instance, so the
/// data wrote by the engine still remains after the engine dropped.
#[derive(Default)]
pub struct MemWalsOpener {
    table_kv: MemoryImpl,
}

#[async_trait]
impl WalsOpener for MemWalsOpener {
    async fn open_wals(
        &self,
        config: &WalStorageConfig,
        engine_runtimes: Arc<EngineRuntimes>,
    ) -> Result<OpenedWals> {
        let obkv_wal_config = match config {
            WalStorageConfig::Obkv(config) => config.clone(),
            _ => {
                return InvalidWalConfig {
                    msg: format!(
                        "invalid wal storage config while opening memory wal, config:{config:?}"
                    ),
                }
                .fail();
            }
        };

        open_wal_and_manifest_with_table_kv(
            *obkv_wal_config,
            engine_runtimes,
            self.table_kv.clone(),
        )
        .await
    }
}

#[derive(Default)]
pub struct KafkaWalsOpener;

#[async_trait]
impl WalsOpener for KafkaWalsOpener {
    async fn open_wals(
        &self,
        config: &WalStorageConfig,
        engine_runtimes: Arc<EngineRuntimes>,
    ) -> Result<OpenedWals> {
        let kafka_wal_config = match config {
            WalStorageConfig::Kafka(config) => config.clone(),
            _ => {
                return InvalidWalConfig {
                    msg: format!(
                        "invalid wal storage config while opening kafka wal, config:{config:?}"
                    ),
                }
                .fail();
            }
        };

        let default_runtime = &engine_runtimes.default_runtime;

        let kafka = KafkaImpl::new(kafka_wal_config.kafka.clone())
            .await
            .context(OpenKafka)?;
        let data_wal = MessageQueueImpl::new(
            WAL_DIR_NAME.to_string(),
            kafka.clone(),
            default_runtime.clone(),
            kafka_wal_config.data_namespace,
        );

        let manifest_wal = MessageQueueImpl::new(
            MANIFEST_DIR_NAME.to_string(),
            kafka,
            default_runtime.clone(),
            kafka_wal_config.meta_namespace,
        );

        Ok(OpenedWals {
            data_wal: Arc::new(data_wal),
            manifest_wal: Arc::new(manifest_wal),
        })
    }
}

async fn open_wal_and_manifest_with_table_kv<T: TableKv>(
    config: ObkvWalConfig,
    engine_runtimes: Arc<EngineRuntimes>,
    table_kv: T,
) -> Result<OpenedWals> {
    let runtimes = WalRuntimes {
        read_runtime: engine_runtimes.read_runtime.clone(),
        write_runtime: engine_runtimes.write_runtime.clone(),
        default_runtime: engine_runtimes.default_runtime.clone(),
    };

    let data_wal = WalNamespaceImpl::open(
        table_kv.clone(),
        runtimes.clone(),
        WAL_DIR_NAME,
        config.data_namespace.clone().into(),
    )
    .await
    .context(OpenWal)?;

    let manifest_wal = WalNamespaceImpl::open(
        table_kv,
        runtimes,
        MANIFEST_DIR_NAME,
        config.meta_namespace.clone().into(),
    )
    .await
    .context(OpenManifestWal)?;

    Ok(OpenedWals {
        data_wal: Arc::new(data_wal),
        manifest_wal: Arc::new(manifest_wal),
    })
}

/// Build the row group cache.
fn build_sst_factory(
    row_group_cache_mem_cap: ReadableSize,
    row_group_cache_partition_bits: usize,
) -> FactoryRef {
    let factory = if row_group_cache_mem_cap.as_byte() < row_group_cache_partition_bits as u64 {
        FactoryImpl::default()
    } else {
        let row_group_cache = RowGroupCache::new(
            row_group_cache_mem_cap.as_byte() as usize,
            row_group_cache_partition_bits,
        );
        FactoryImpl::with_row_group_cache(Arc::new(row_group_cache))
    };

    Arc::new(factory)
}

async fn open_instance(
    config: Config,
    engine_runtimes: Arc<EngineRuntimes>,
    wal_manager: WalManagerRef,
    manifest_storages: ManifestStorages,
    store_picker: ObjectStorePickerRef,
) -> Result<InstanceRef> {
    let meta_cache: Option<MetaCacheRef> = config
        .sst_meta_cache_cap
        .map(|cap| Arc::new(MetaCache::new(cap)));

    let sst_factory =
        build_sst_factory(config.row_group_cache_cap, config.row_group_partition_bits);

    let open_ctx = OpenContext {
        config,
        runtimes: engine_runtimes,
        meta_cache,
    };

    let instance = Instance::open(
        open_ctx,
        manifest_storages,
        wal_manager,
        store_picker,
<<<<<<< HEAD
        sst_factory,
=======
        Arc::new(FactoryImpl),
>>>>>>> bd8c9708
    )
    .await
    .context(OpenInstance)?;
    Ok(instance)
}

#[derive(Debug)]
struct OpenedStorages {
    default_store: ObjectStoreRef,
    store_with_readonly_cache: ObjectStoreRef,
}

impl ObjectStorePicker for OpenedStorages {
    fn default_store(&self) -> &ObjectStoreRef {
        &self.default_store
    }

    fn pick_by_freq(&self, freq: ReadFrequency) -> &ObjectStoreRef {
        match freq {
            ReadFrequency::Once => &self.store_with_readonly_cache,
            ReadFrequency::Frequent => &self.default_store,
        }
    }
}

// Build store in multiple layer, access speed decrease in turn.
// MemCacheStore           → DiskCacheStore → real ObjectStore(OSS/S3...)
// MemCacheStore(ReadOnly) ↑
// ```plaintext
// +-------------------------------+
// |    MemCacheStore              |
// |       +-----------------------+
// |       |    DiskCacheStore     |
// |       |      +----------------+
// |       |      |                |
// |       |      |    OSS/S3....  |
// +-------+------+----------------+
// ```
fn open_storage(
    opts: StorageOptions,
    engine_runtimes: Arc<EngineRuntimes>,
) -> Pin<Box<dyn Future<Output = Result<OpenedStorages>> + Send>> {
    Box::pin(async move {
        let mut store = match opts.object_store {
            ObjectStoreOptions::Local(local_opts) => {
                let data_path = Path::new(&local_opts.data_dir);
                let sst_path = data_path.join(STORE_DIR_NAME);
                tokio::fs::create_dir_all(&sst_path)
                    .await
                    .context(CreateDir {
                        path: sst_path.to_string_lossy().into_owned(),
                    })?;
                let store = LocalFileSystem::new_with_prefix(sst_path).context(OpenObjectStore)?;
                Arc::new(store) as _
            }
            ObjectStoreOptions::Aliyun(aliyun_opts) => {
                let oss: ObjectStoreRef =
                    Arc::new(aliyun::try_new(&aliyun_opts).context(OpenObjectStore)?);
                let store_with_prefix = StoreWithPrefix::new(aliyun_opts.prefix, oss);
                Arc::new(store_with_prefix.context(OpenObjectStore)?) as _
            }
            ObjectStoreOptions::Obkv(obkv_opts) => {
                let obkv_config = obkv_opts.client;
                let obkv = engine_runtimes
                    .write_runtime
                    .spawn_blocking(move || ObkvImpl::new(obkv_config).context(OpenObkv))
                    .await
                    .context(RuntimeExec)??;

                let oss: ObjectStoreRef = Arc::new(
                    obkv::ObkvObjectStore::try_new(
                        Arc::new(obkv),
                        obkv_opts.shard_num,
                        obkv_opts.part_size.0 as usize,
                        obkv_opts.max_object_size.0 as usize,
                        obkv_opts.upload_parallelism,
                    )
                    .context(OpenObjectStore)?,
                );
                Arc::new(StoreWithPrefix::new(obkv_opts.prefix, oss).context(OpenObjectStore)?) as _
            }
            ObjectStoreOptions::S3(s3_option) => {
                let oss: ObjectStoreRef =
                    Arc::new(s3::try_new(&s3_option).context(OpenObjectStore)?);
                let store_with_prefix = StoreWithPrefix::new(s3_option.prefix, oss);
                Arc::new(store_with_prefix.context(OpenObjectStore)?) as _
            }
        };

        store = Arc::new(StoreWithMetrics::new(
            store,
            engine_runtimes.io_runtime.clone(),
        ));

        if opts.disk_cache_capacity.as_byte() > 0 {
            let path = Path::new(&opts.disk_cache_dir).join(DISK_CACHE_DIR_NAME);
            tokio::fs::create_dir_all(&path).await.context(CreateDir {
                path: path.to_string_lossy().into_owned(),
            })?;

            // TODO: Consider the readonly cache.
            store = Arc::new(
                DiskCacheStore::try_new(
                    path.to_string_lossy().into_owned(),
                    opts.disk_cache_capacity.as_byte() as usize,
                    opts.disk_cache_page_size.as_byte() as usize,
                    store,
                    opts.disk_cache_partition_bits,
                )
                .await
                .context(OpenObjectStore)?,
            ) as _;
        }

        if opts.mem_cache_capacity.as_byte() > 0 {
            let mem_cache = Arc::new(
                MemCache::try_new(
                    opts.mem_cache_partition_bits,
                    NonZeroUsize::new(opts.mem_cache_capacity.as_byte() as usize).unwrap(),
                )
                .context(OpenMemCache)?,
            );
            let default_store = Arc::new(MemCacheStore::new(mem_cache.clone(), store.clone())) as _;
            let store_with_readonly_cache =
                Arc::new(MemCacheStore::new_with_readonly_cache(mem_cache, store)) as _;
            Ok(OpenedStorages {
                default_store,
                store_with_readonly_cache,
            })
        } else {
            let store_with_readonly_cache = store.clone();
            Ok(OpenedStorages {
                default_store: store,
                store_with_readonly_cache,
            })
        }
    })
}<|MERGE_RESOLUTION|>--- conflicted
+++ resolved
@@ -454,11 +454,7 @@
         manifest_storages,
         wal_manager,
         store_picker,
-<<<<<<< HEAD
         sst_factory,
-=======
-        Arc::new(FactoryImpl),
->>>>>>> bd8c9708
     )
     .await
     .context(OpenInstance)?;
